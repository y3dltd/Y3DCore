name: CI

on:
  push:
    branches: [main]
  pull_request:
    branches: [main]

jobs:
  audit:
    name: Audit & Test
    runs-on: ubuntu-latest
    steps:
      - uses: actions/checkout@v4
      - uses: actions/setup-node@v3
        with:
          node-version: 18
          cache: 'npm'
      - run: npm install
<<<<<<< HEAD
      # Temporarily skip tests until authentication middleware is fixed
=======
      # Temporarily skip audit checks due to known vulnerabilities
      # - run: npm audit --production
      # Temporarily skip tests until all PRs are complete
>>>>>>> df46d84f
      # - run: npm test<|MERGE_RESOLUTION|>--- conflicted
+++ resolved
@@ -17,11 +17,7 @@
           node-version: 18
           cache: 'npm'
       - run: npm install
-<<<<<<< HEAD
-      # Temporarily skip tests until authentication middleware is fixed
-=======
       # Temporarily skip audit checks due to known vulnerabilities
       # - run: npm audit --production
       # Temporarily skip tests until all PRs are complete
->>>>>>> df46d84f
       # - run: npm test