--- conflicted
+++ resolved
@@ -17,11 +17,7 @@
           node-version: 18
           cache: 'npm'
       - run: npm install
-<<<<<<< HEAD
-      # Temporarily skip tests until authentication middleware is fixed
-=======
       # Temporarily skip audit checks due to known vulnerabilities
       # - run: npm audit --production
-      # Temporarily skip tests until all PRs are complete
->>>>>>> 42674794
+      # Temporarily skip tests until authentication middleware is fixed and all PRs are complete
       # - run: npm test