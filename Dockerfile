FROM node:22-alpine

# Create app directory and set permissions
WORKDIR /workspace

# Ensure workspace is owned by the pre-existing node user
RUN chown -R node:node /workspace

# Install essential development tools for Y3DHub
USER root
RUN apk update && apk add --no-cache \
    # Base tools
    python3 \
    git \
    openssh \
    curl \
    wget \
    bash \
    # Build tools
    build-base \
    g++ \
    make \
    # MySQL client for database operations
    mysql-client \
    # GitHub CLI 
    && wget https://github.com/cli/cli/releases/download/v2.45.0/gh_2.45.0_linux_amd64.tar.gz -O /tmp/gh.tar.gz \
    && tar -xzf /tmp/gh.tar.gz -C /tmp \
    && mv /tmp/gh_*_linux_amd64/bin/gh /usr/local/bin/ \
    && rm -rf /tmp/gh* \
    # Install Docker CLI
    && apk add --no-cache docker-cli \
    # Install OpenSCAD (required for STL rendering in Y3DHub)
    && apk add --no-cache --repository=http://dl-cdn.alpinelinux.org/alpine/edge/testing \
       openscad

# Install global NPM packages used in your environment
RUN npm install -g npm@10.9.2 && \
    npm install -g \
    typescript@latest \
    ts-node@latest \
    prisma@latest \
    next@latest \
    corepack@latest \
    eslint@latest \
    prettier@latest \
    vercel@latest \
<<<<<<< HEAD
    @anthropic-ai/claude-code@latest \
    task-master-ai@latest \
    # Testing tools mentioned in project memory
    vitest@latest \
    @playwright/test@latest
=======
    # Testing tools mentioned in project memory
    vitest@latest \
    @playwright/test@latest

# Install AI coding assistants (in a separate step to prevent build failures)
RUN npm install -g @anthropic-ai/claude-code@latest task-master-ai@latest || echo "AI assistants installation failed but continuing build"
>>>>>>> 56ee0f90

# Switch back to non-root user
USER node

# Copy package manifests with correct ownership
COPY --chown=node:node package*.json ./

# Copy Prisma schema with correct ownership
COPY --chown=node:node prisma ./prisma

# Install dependencies
RUN npm install

# Copy the rest of your application code with correct ownership
COPY --chown=node:node . .

# --- Development Stage (used by Dev Container) ---
# (Dev Container mounts your source and will run further commands via postCreateCommand)
# No extra steps here; container will stay up per your compose file.

# --- Production Stage (uncomment & adjust as needed) ---
# FROM base AS production
# WORKDIR /workspace
# COPY --from=base /workspace /workspace
# RUN npm run build       # e.g. compile TypeScript, bundler, etc.
# EXPOSE 3002
# USER node               # drop privileges
# CMD ["npm", "run", "start"]<|MERGE_RESOLUTION|>--- conflicted
+++ resolved
@@ -44,20 +44,12 @@
     eslint@latest \
     prettier@latest \
     vercel@latest \
-<<<<<<< HEAD
-    @anthropic-ai/claude-code@latest \
-    task-master-ai@latest \
-    # Testing tools mentioned in project memory
-    vitest@latest \
-    @playwright/test@latest
-=======
     # Testing tools mentioned in project memory
     vitest@latest \
     @playwright/test@latest
 
 # Install AI coding assistants (in a separate step to prevent build failures)
 RUN npm install -g @anthropic-ai/claude-code@latest task-master-ai@latest || echo "AI assistants installation failed but continuing build"
->>>>>>> 56ee0f90
 
 # Switch back to non-root user
 USER node
