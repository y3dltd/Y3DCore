{
  "name": "Y3DHub Dev Environment (Node 22 + MySQL 8)",
  "dockerComposeFile": ["docker-compose.yml"],
  "service": "app",
  "workspaceFolder": "/workspace",

  // Configure tool-specific properties.
  "customizations": {
    // Configure properties specific to VS Code.
    "vscode": {
      // Add the IDs of extensions you want installed when the container is created.
      "extensions": [
        "dbaeumer.vscode-eslint",
        "esbenp.prettier-vscode",
        "ms-azuretools.vscode-docker",
        "prisma.prisma",
        "eamodio.gitlens", // Enhanced Git capabilities
        "mtxr.sqltools", // Database client
        "mtxr.sqltools-driver-mysql", // MySQL driver for SQLTools
        "mike-co.import-sorter", // TypeScript Import Sorter
        "usernamehw.errorlens", // Error Lens
        "Gruntfuggly.todo-tree" // Todo Tree
      ],
      "settings": {
        "cSpell.enabled": false, // Disable spell checking
        "editor.formatOnSave": true, // Enable format on save
        "[javascript]": {
          "editor.defaultFormatter": "esbenp.prettier-vscode"
        },
        "[typescript]": {
          "editor.defaultFormatter": "esbenp.prettier-vscode"
        },
        "[json]": {
          "editor.defaultFormatter": "esbenp.prettier-vscode"
        },
        "[jsonc]": {
          "editor.defaultFormatter": "esbenp.prettier-vscode"
        },
        "git.autofetch": true // Enable automatic git fetch
      }
    },
    // Codespaces-specific customizations
    "codespaces": {
      "repositories": {
        "y3dltd/Y3DCore": {
          "permissions": {
            "contents": "write",
            "pull_requests": "write"
          }
        }
      }
    }
  },

  // Use 'forwardPorts' to make a list of ports inside the container available locally.
  "forwardPorts": [3010, 3306, 4000, 5432],

  // Use 'postCreateCommand' to run commands after the container is created.
  // Using an external script avoids JSON escape character issues
<<<<<<< HEAD
  "postCreateCommand": "/workspace/.devcontainer/setup.sh",
=======
  "postCreateCommand": "/workspace/.devcontainer/setup.sh && /workspace/.devcontainer/setup-litellm.sh",
>>>>>>> 56ee0f90

  // Use 'postAttachCommand' to run commands after VS Code attaches to the container.
  "postAttachCommand": "npm run dev",

  // Use 'initializeCommand' to copy .env.example if .env doesn't exist
  "initializeCommand": "if [ ! -f .env ]; then cp .env.example .env; fi",

  // Connect as node user for Codespaces compatibility
  "remoteUser": "node",
  "updateRemoteUserUID": true,

  // Codespaces-specific settings
  "hostRequirements": {
    "cpus": 4,
    "memory": "8gb",
    "storage": "32gb"
  }
}<|MERGE_RESOLUTION|>--- conflicted
+++ resolved
@@ -57,11 +57,7 @@
 
   // Use 'postCreateCommand' to run commands after the container is created.
   // Using an external script avoids JSON escape character issues
-<<<<<<< HEAD
-  "postCreateCommand": "/workspace/.devcontainer/setup.sh",
-=======
   "postCreateCommand": "/workspace/.devcontainer/setup.sh && /workspace/.devcontainer/setup-litellm.sh",
->>>>>>> 56ee0f90
 
   // Use 'postAttachCommand' to run commands after VS Code attaches to the container.
   "postAttachCommand": "npm run dev",
